<div class="container">
  <div class="name"><img class="avatar" ng-src="{{player.avatarfull}}" width=64>{{player.personaname ? player.personaname : player.name}}</div>

  <div id="stats-tables" class="center-block">
    <table class="table player-stats">
      <tr>
        <th>Win %</th>
        <td>{{stats.won / (stats.won + stats.lost) * 100 | number:2}}</td>
      </tr>
      <tr>
        <th>Won</th>
        <td>{{stats.won}}</td>
      </tr>
      <tr>
        <th>Tied</th>
        <td>{{stats.tied}}</td>
      </tr>
      <tr>
        <th>Lost</th>
        <td>{{stats.lost}}</td>
      </tr>
      <tr>
        <th>Total</th>
        <td>{{stats.won + stats.tied + stats.lost}}</td>
      </tr>
    </table>
    <table class="table player-stats">
      <tr>
        <th><abbr title="Kill/Death Ratio">KDR</abbr></th>
        <td ng-class="{green: stats.kills >= stats.deaths, red: stats.kills < stats.deaths}">{{stats.kills / stats.deaths  | number:2}}</td>
      </tr>
      <tr>
        <th><abbr title="Headshot Percent">HS %</abbr></th>
        <td>{{stats.hs_percent | number:2}}</td>
      </tr>
      <tr>
        <th>Rating <a href="http://www.hltv.org/?pageid=242" title="HLTV Rating" style="color: black">(?)</th>
        <td>{{stats.rating  | number:2}}</td>
      </tr>
      <tr>
        <th><abbr title="1v1 rounds won / attempted ({{stats.1v1_won}}/{{stats.1v1_attempted}})">Clutch %</abbr></th>
        <td>{{stats.1v1_won / stats.1v1_attempted * 100 | number:2}}</td>
      </tr>
    </table>
    <table class="table player-stats">
      <tr>
        <th><abbr title="Kills Per Round">KPR</abbr></th>
        <td>{{stats.kills / stats.rounds | number:2}}</td>
      </tr>
      <tr>
        <th><abbr title="Assists Per Round">APR</abbr></th>
        <td>{{stats.assists / stats.rounds | number:2}}</td>
      </tr>
      <tr>
        <th><abbr title="Deaths Per Round">DPR</abbr></th>
        <td>{{stats.deaths / stats.rounds | number:2}}</td>
      </tr>
    </table>
    <table class="table player-stats">
      <tr>
        <th><abbr title="Rounds with 3 kills">3K</abbr></th>
        <td>{{stats.rounds_with_kills[3]}}</td>
      </tr>
      <tr>
        <th><abbr title="Rounds with 4 kills">4K</abbr></th>
        <td>{{stats.rounds_with_kills[4]}}</td>
      </tr>
      <tr>
        <th><abbr title="Rounds with 5 kills">5K</abbr></th>
        <td>{{stats.rounds_with_kills[5]}}</td>
      </tr>
    </table>
  </div>

  <div id="tabs" class="center-block">
    <tabset>
      <tab heading="Demos">
        <table id="demos" class="table">
          <thead>
            <tr>
              <th class="text-left"><a ng-click="orderDemos = (orderDemos  == '-timestamp' ? 'timestamp' : '-timestamp')">Date</a></th>
              <th class="text-left">Map</th>
              <th class="text-center">Score</th>
              <th class="text-center"><a ng-click="orderDemos = '-kills'">Kills</a></th>
              <th class="text-center">Assists</th>
              <th class="text-center">Deaths</th>
              <th class="text-center"><a ng-click="orderDemos = '-kdd'"><abbr title="Kill-Death Difference">KDD</abbr></a></th>
              <th class="text-center"><a ng-click="orderDemos = '-hs_percent'"><abbr title="Headshot Percent">HS %</abbr></a></th>
              <th class="text-center">Watch</th>
            </tr>
          </thead>
          <tbody ng-repeat="demo in demos | orderBy:orderDemos">
            <tr ng-class="{won_background: demo.outcome == 'won', lost_background: demo.outcome == 'lost', tied_background: demo.outcome == 'tied'}" data-ng-click="makeVisible(demo.demoid)">
              <td class="text-left">{{demo.date}}</td>
              <td class="text-left">{{demo.map}}</td>
              <td class="text-center">
                <span class="score text-right">
                  <img src="img/White_flag_icon.svg" title="Surrendered" ng-if="demo.surrendered && demo.outcome == 'lost'" height=16 width=16/>{{demo.score[0]}}
                </span>
                -
                <span class="score text-left">{{demo.score[1]}}
                  <img src="img/White_flag_icon.svg" title="Surrendered" ng-if="demo.surrendered && demo.outcome == 'won'" height=16 width=16/>
                </span>
              </td>
              <td class="text-center">{{demo.kills}}</td>
              <td class="text-center">{{demo.assists}}</td>
              <td class="text-center">{{demo.deaths}}</td>
              <td class="text-center" ng-class="{green: demo.kdd >= 0, red: demo.kdd < 0}">{{demo.kdd | signed}}</td>
              <td class="text-center">{{demo.hs_percent | number:2}}</td>
              <td class="text-right" ng-click="$event.stopPropagation()">
<<<<<<< HEAD
                <a class="btn btn-default btn-xs" href='{{watchDemoUrl(demo.path, steamid)}}'>Demo</a>
                <a class="btn btn-default btn-xs" href='{{watchDemoUrl(demo.path, steamid, undefined, true)}}'>Highlights</a>
                <a class="btn btn-default btn-xs" href='{{watchDemoUrl(demo.path, steamid, undefined, "lowlights")}}'>Lowlights</a>
=======
                <a class="btn btn-success btn-xs" href='{{watchDemoUrl(demo.path, steamid)}}'><i class="fa fa-play-circle"></i></a>
                <a class="btn btn-primary btn-xs" href='{{watchDemoUrl(demo.path, steamid, undefined, true)}}'>Highlights</a>
>>>>>>> 0a322f66
              </td>
            </tr>
            <tr ng-if="isVisible(demo.demoid)">
              <td colspan="9">
                <div ng-include src="'templates/demo.html'"></div>
              </td>
            </tr>
          </tbody>
        </table>
      </tab>

      <tab heading="Weapon Stats">
        <table id="weapon-stats" class="table table-hover">
          <thead>
            <tr>
              <th></th>
              <th><a ng-click="orderWeapons = 'name'">Weapon</a></th>
              <th><a ng-click="orderWeapons = '-kills'">Kills</a></th>
              <th><a ng-click="orderWeapons = '-hs'">HS</a></th>
              <th><a ng-click="orderWeapons = '-hs_percent'"><abbr title="Headshot Percent">HS %</abbr></a></th>
            </tr>
          </thead>
          <tr ng-repeat="weapon in stats.weapons | orderBy:orderWeapons">
            <td style="text-align: left"><img src="img/weapons/icon-{{weapon.name}}_grey.png" ng-if="weapon.name" height="20"/></td>
            <td style="text-align: left">{{weapon.name}}</td>
            <td>{{weapon.kills}}</td>
            <td>{{weapon.hs}}</td>
            <td>{{weapon.hs_percent | number:2}}</td>
          </tr>
        </table>
      </tab>

      <tab heading="Search Round">
        <div ng-include src="'templates/search_round.html'"></div>
      </tab>

    </tabset>
  </div>
</div><|MERGE_RESOLUTION|>--- conflicted
+++ resolved
@@ -108,14 +108,9 @@
               <td class="text-center" ng-class="{green: demo.kdd >= 0, red: demo.kdd < 0}">{{demo.kdd | signed}}</td>
               <td class="text-center">{{demo.hs_percent | number:2}}</td>
               <td class="text-right" ng-click="$event.stopPropagation()">
-<<<<<<< HEAD
-                <a class="btn btn-default btn-xs" href='{{watchDemoUrl(demo.path, steamid)}}'>Demo</a>
-                <a class="btn btn-default btn-xs" href='{{watchDemoUrl(demo.path, steamid, undefined, true)}}'>Highlights</a>
-                <a class="btn btn-default btn-xs" href='{{watchDemoUrl(demo.path, steamid, undefined, "lowlights")}}'>Lowlights</a>
-=======
                 <a class="btn btn-success btn-xs" href='{{watchDemoUrl(demo.path, steamid)}}'><i class="fa fa-play-circle"></i></a>
                 <a class="btn btn-primary btn-xs" href='{{watchDemoUrl(demo.path, steamid, undefined, true)}}'>Highlights</a>
->>>>>>> 0a322f66
+                <a class="btn btn-primary btn-xs" href='{{watchDemoUrl(demo.path, steamid, undefined, "lowlights")}}'>Lowlights</a>
               </td>
             </tr>
             <tr ng-if="isVisible(demo.demoid)">
